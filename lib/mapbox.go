/**
 * go-mapbox Mapbox API Modle
 * Wraps the mapbox APIs for golang server (or application) use
 * See https://www.mapbox.com/api-documentation/for API information
 *
 * https://github.com/ryankurte/go-mapbox
 * Copyright 2017 Ryan Kurte
 */

package mapbox

import (
	"github.com/ryankurte/go-mapbox/lib/base"
	"github.com/ryankurte/go-mapbox/lib/directions"
	"github.com/ryankurte/go-mapbox/lib/directions_matrix"
	"github.com/ryankurte/go-mapbox/lib/geocode"
<<<<<<< HEAD
	"github.com/ryankurte/go-mapbox/lib/surface"
=======
	"github.com/ryankurte/go-mapbox/lib/map_matching"
	"github.com/ryankurte/go-mapbox/lib/maps"
>>>>>>> 68553fdc
)

// Mapbox API Wrapper structure
type Mapbox struct {
	base *base.Base
<<<<<<< HEAD
	// Geocoding API wrapper
	Geocode *geocode.Geocode
	// Directions API wrapper
	Directions *directions.Directions
	// Surface API wrapper
	Surface *surface.Surface
=======
	// Maps allows fetching of tiles and tilesets
	Maps *maps.Maps
	// Geocode allows forward (by address) and reverse (by lat/lng) geocoding
	Geocode *geocode.Geocode
	// Directions generates directions between arbitrary points
	Directions *directions.Directions
	// Direction Matrix returns all travel times and ways points between multiple points
	DirectionsMatrix *directionsmatrix.DirectionsMatrix
	// MapMatching snaps inaccurate path tracked to a map to produce a clean path
	MapMatching *mapmatching.MapMatching
>>>>>>> 68553fdc
}

// NewMapbox Create a new mapbox API instance
func NewMapbox(token string) *Mapbox {
	m := &Mapbox{}

	// Create base instance
	m.base = base.NewBase(token)

	// Bind modules
	m.Maps = maps.NewMaps(m.base)
	m.Geocode = geocode.NewGeocode(m.base)
	m.Directions = directions.NewDirections(m.base)
<<<<<<< HEAD
	m.Surface = surface.NewSurface(m.base)
=======
	m.DirectionsMatrix = directionsmatrix.NewDirectionsMatrix(m.base)
	m.MapMatching = mapmatching.NewMapMaptching(m.base)
>>>>>>> 68553fdc

	return m
}<|MERGE_RESOLUTION|>--- conflicted
+++ resolved
@@ -14,25 +14,14 @@
 	"github.com/ryankurte/go-mapbox/lib/directions"
 	"github.com/ryankurte/go-mapbox/lib/directions_matrix"
 	"github.com/ryankurte/go-mapbox/lib/geocode"
-<<<<<<< HEAD
-	"github.com/ryankurte/go-mapbox/lib/surface"
-=======
 	"github.com/ryankurte/go-mapbox/lib/map_matching"
 	"github.com/ryankurte/go-mapbox/lib/maps"
->>>>>>> 68553fdc
+	"github.com/ryankurte/go-mapbox/lib/surface"
 )
 
 // Mapbox API Wrapper structure
 type Mapbox struct {
 	base *base.Base
-<<<<<<< HEAD
-	// Geocoding API wrapper
-	Geocode *geocode.Geocode
-	// Directions API wrapper
-	Directions *directions.Directions
-	// Surface API wrapper
-	Surface *surface.Surface
-=======
 	// Maps allows fetching of tiles and tilesets
 	Maps *maps.Maps
 	// Geocode allows forward (by address) and reverse (by lat/lng) geocoding
@@ -43,7 +32,8 @@
 	DirectionsMatrix *directionsmatrix.DirectionsMatrix
 	// MapMatching snaps inaccurate path tracked to a map to produce a clean path
 	MapMatching *mapmatching.MapMatching
->>>>>>> 68553fdc
+	// Surface API wrapper
+	Surface *surface.Surface
 }
 
 // NewMapbox Create a new mapbox API instance
@@ -57,12 +47,9 @@
 	m.Maps = maps.NewMaps(m.base)
 	m.Geocode = geocode.NewGeocode(m.base)
 	m.Directions = directions.NewDirections(m.base)
-<<<<<<< HEAD
-	m.Surface = surface.NewSurface(m.base)
-=======
 	m.DirectionsMatrix = directionsmatrix.NewDirectionsMatrix(m.base)
 	m.MapMatching = mapmatching.NewMapMaptching(m.base)
->>>>>>> 68553fdc
+	m.Surface = surface.NewSurface(m.base)
 
 	return m
 }